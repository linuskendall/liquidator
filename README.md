# Port Finance Loan Liquidator

## Setup Liquidator
### Prerequisites
To run the liquidator you will need:
* A Solana account with some SOL deposited to cover transaction fees
* Token accounts for each currency in the reserve
* Roughly equal deposits for each token.
### Setup
Make sure to edit the .env file to look something like this:
```
export CLUSTER="mainnet-beta"
export CLUSTER_URL="https://solana-api.projectserum.com"
export KEYPAIR=~/.config/solana/id.json
export NODE_ENV=production
export CHECK_INTERVAL="1000.0"
```

TARGETS represents the BTC and ETH amounts the partial liquidator should try to maintain
in the liquidator's wallet. Any excess of that amount in the wallet will be market sold on Serum DEX.

CHECK_INTERVAL is the amount of milliseconds to wait between querying all margin accounts

### Run
```
yarn install
source .env
<<<<<<< HEAD
yarn partialLiquidate
```

pToken mint
```
FgSsGV8GByPaMERxeQJPvZRZHf7zCBhrdYtztKorJS58 - USDC
GaqxUwFGGrDouYLqghchmZU97Y1rNhyF7noMTJNvpQPa - PAI
8ezDtNNhX91t1NbSLe8xV2PcCEfoQjEm2qDVGjt3rjhg - SOL
3RudPTAkfcq9Q9Jk8SVeCoecCBmdKMj6q5smsWzxqtqZ - USDT
77TBgKmTNtMdGrt1ewNRb56F2Xw6fNLZZj33JZ3oGwXh - SRM
=======
yarn pyth
>>>>>>> 75ca5eef
```<|MERGE_RESOLUTION|>--- conflicted
+++ resolved
@@ -25,8 +25,7 @@
 ```
 yarn install
 source .env
-<<<<<<< HEAD
-yarn partialLiquidate
+yarn pyth
 ```
 
 pToken mint
@@ -36,7 +35,4 @@
 8ezDtNNhX91t1NbSLe8xV2PcCEfoQjEm2qDVGjt3rjhg - SOL
 3RudPTAkfcq9Q9Jk8SVeCoecCBmdKMj6q5smsWzxqtqZ - USDT
 77TBgKmTNtMdGrt1ewNRb56F2Xw6fNLZZj33JZ3oGwXh - SRM
-=======
-yarn pyth
->>>>>>> 75ca5eef
 ```
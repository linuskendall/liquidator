import {
  Connection,
  PublicKey,
  Account,
  SystemProgram,
  Transaction,
} from '@solana/web3.js';
import axios from 'axios';
import { Obligation, ObligationParser } from './layouts/obligation';
import { blob, struct, nu64 } from 'buffer-layout';
import { AccountLayout, Token } from '@solana/spl-token';
import { TransactionInstruction } from '@solana/web3.js';
import { ATOKEN_PROGRAM_ID, TOKEN_PROGRAM_ID } from './ids';
import Big from 'big.js';

export const STAKING_PROGRAM_ID = new PublicKey(
  'stkarvwmSzv2BygN5e2LeTwimTczLWHCKPKGC2zVLiq',
);
export const ZERO: Big = new Big(0);

export function notify(content: string) {
  if (process.env.WEBHOOK_URL) {
    axios.post(process.env.WEBHOOK_URL, { text: content });
  }
  console.log(content);
}

export function sleep(ms) {
  return new Promise((resolve) => setTimeout(resolve, ms));
}

export const getUnixTs = () => {
  return new Date().getTime() / 1000;
};

export async function getAllObligations(
  connection: Connection,
  programId: PublicKey,
): Promise<Obligation[]> {
  const rawObligationAccounts = await connection.getProgramAccounts(programId, {
    filters: [
      {
        dataSize: 916,
      },
    ],
  });

  const parsedObligations: Obligation[] = [];

  for (const rawObligationAccount of rawObligationAccounts) {
    const parsedObligation = ObligationParser(
      rawObligationAccount.pubkey,
      rawObligationAccount.account,
    );
    if (parsedObligation === undefined) {
      continue;
    }
    parsedObligations.push(parsedObligation);
  }
<<<<<<< HEAD
  return parsedObligations;
=======
  return parsedObligations
>>>>>>> e986e2ae
}

export async function findLargestTokenAccountForOwner(
  connection: Connection,
  owner: Account,
  mint: PublicKey,
): Promise<{ publicKey: PublicKey; tokenAccount: Wallet }> {
  const response = await connection.getTokenAccountsByOwner(
    owner.publicKey,
    { mint },
    connection.commitment,
  );
  let max = -1;
  let maxTokenAccount: null | {
    mint: PublicKey;
    owner: PublicKey;
    amount: number;
  } = null;
  let maxPubkey: null | PublicKey = null;

  for (const { pubkey, account } of response.value) {
    const tokenAccount = parseTokenAccountData(account.data);
    if (tokenAccount.amount > max) {
      maxTokenAccount = tokenAccount;
      max = tokenAccount.amount;
      maxPubkey = pubkey;
    }
  }

  if (maxPubkey && maxTokenAccount) {
    return { publicKey: maxPubkey, tokenAccount: maxTokenAccount };
  } else {
    console.log('creating new token account');
    const transaction = new Transaction();
    const aTokenAccountPubkey = (
      await PublicKey.findProgramAddress(
        [
          owner.publicKey.toBuffer(),
          TOKEN_PROGRAM_ID.toBuffer(),
          mint.toBuffer(),
        ],
        ATOKEN_PROGRAM_ID,
      )
    )[0];

    transaction.add(
      Token.createAssociatedTokenAccountInstruction(
        ATOKEN_PROGRAM_ID,
        TOKEN_PROGRAM_ID,
        mint,
        aTokenAccountPubkey,
        owner.publicKey,
        owner.publicKey,
      ),
    );
    await connection.sendTransaction(transaction, [owner]);
    return {
      publicKey: aTokenAccountPubkey,
      tokenAccount: { mint, amount: 0, owner: owner.publicKey },
    };
  }
}

export const ACCOUNT_LAYOUT = struct([
  blob(32, 'mint'),
  blob(32, 'owner'),
  nu64('amount'),
  blob(93),
]);

export function createTokenAccount(
  instructions: TransactionInstruction[],
  payer: PublicKey,
  accountRentExempt: number,
  mint: PublicKey,
  owner: PublicKey,
  signers: Account[],
) {
  const account = createUninitializedAccount(
    instructions,
    payer,
    accountRentExempt,
    signers,
  );

  instructions.push(
    Token.createInitAccountInstruction(
      new PublicKey(TOKEN_PROGRAM_ID),
      mint,
      account,
      owner,
    ),
  );

  return account;
}

export function createUninitializedAccount(
  instructions: TransactionInstruction[],
  payer: PublicKey,
  amount: number,
  signers: Account[],
) {
  const account = new Account();
  instructions.push(
    SystemProgram.createAccount({
      fromPubkey: payer,
      newAccountPubkey: account.publicKey,
      lamports: amount,
      space: AccountLayout.span,
      programId: new PublicKey(TOKEN_PROGRAM_ID),
    }),
  );

  signers.push(account);

  return account.publicKey;
}

<<<<<<< HEAD
export function parseTokenAccountData(data: Buffer): {
  mint: PublicKey;
  owner: PublicKey;
  amount: number;
} {
=======
export function parseTokenAccountData(
  data: Buffer,
): { mint: PublicKey; owner: PublicKey; amount: number } {
>>>>>>> e986e2ae
  let { mint, owner, amount } = ACCOUNT_LAYOUT.decode(data);
  return {
    mint: new PublicKey(mint),
    owner: new PublicKey(owner),
    amount,
  };
}

export interface Wallet {
  mint: PublicKey;
  owner: PublicKey;
  amount: number;
}<|MERGE_RESOLUTION|>--- conflicted
+++ resolved
@@ -57,11 +57,7 @@
     }
     parsedObligations.push(parsedObligation);
   }
-<<<<<<< HEAD
-  return parsedObligations;
-=======
   return parsedObligations
->>>>>>> e986e2ae
 }
 
 export async function findLargestTokenAccountForOwner(
@@ -181,17 +177,9 @@
   return account.publicKey;
 }
 
-<<<<<<< HEAD
-export function parseTokenAccountData(data: Buffer): {
-  mint: PublicKey;
-  owner: PublicKey;
-  amount: number;
-} {
-=======
 export function parseTokenAccountData(
   data: Buffer,
 ): { mint: PublicKey; owner: PublicKey; amount: number } {
->>>>>>> e986e2ae
   let { mint, owner, amount } = ACCOUNT_LAYOUT.decode(data);
   return {
     mint: new PublicKey(mint),

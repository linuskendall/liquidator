import { ReserveInfo } from '@port.finance/port-sdk/lib/models/ReserveInfo';
<<<<<<< HEAD
import { SYSVAR_CLOCK_PUBKEY, TransactionInstruction } from '@solana/web3.js';
=======
import {
  SYSVAR_CLOCK_PUBKEY,
  TransactionInstruction,
} from '@solana/web3.js';
>>>>>>> e986e2ae
import * as BufferLayout from 'buffer-layout';
import { LENDING_PROGRAM_ID } from '../ids';
import { LendingInstruction } from './instructions';

/// Accrue interest and update market price of liquidity on a reserve.
///
/// Accounts expected by this instruction:
///
///   0. `[writable]` Reserve account.
///   1. `[]` Clock sysvar.
///   2. `[optional]` Reserve liquidity oracle account.
///                     Required if the reserve currency is not the lending market quote
///                     currency.
export const refreshReserveInstruction = (
  reserve: ReserveInfo,
): TransactionInstruction => {
  const dataLayout = BufferLayout.struct([BufferLayout.u8('instruction')]);

  const data = Buffer.alloc(dataLayout.span);
  dataLayout.encode({ instruction: LendingInstruction.RefreshReserve }, data);

  const keys = [
    { pubkey: reserve.getReserveId().key, isSigner: false, isWritable: true },
    { pubkey: SYSVAR_CLOCK_PUBKEY, isSigner: false, isWritable: false },
  ];

  if (reserve.getOracleId() !== null) {
    keys.push({
      pubkey: reserve.getOracleId()!.key,
      isSigner: false,
      isWritable: false,
    });
  }

  return new TransactionInstruction({
    keys,
    programId: LENDING_PROGRAM_ID,
    data,
  });
};<|MERGE_RESOLUTION|>--- conflicted
+++ resolved
@@ -1,12 +1,8 @@
 import { ReserveInfo } from '@port.finance/port-sdk/lib/models/ReserveInfo';
-<<<<<<< HEAD
-import { SYSVAR_CLOCK_PUBKEY, TransactionInstruction } from '@solana/web3.js';
-=======
 import {
   SYSVAR_CLOCK_PUBKEY,
   TransactionInstruction,
 } from '@solana/web3.js';
->>>>>>> e986e2ae
 import * as BufferLayout from 'buffer-layout';
 import { LENDING_PROGRAM_ID } from '../ids';
 import { LendingInstruction } from './instructions';
